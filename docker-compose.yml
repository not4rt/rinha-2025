--- conflicted
+++ resolved
@@ -13,15 +13,8 @@
         default_backend api_backend
       backend api_backend
         balance roundrobin
-<<<<<<< HEAD
-        option http-keep-alive
-        server backend1 /sockets/may.sock.1 check
-        server backend2 /sockets/may.sock.2 check
-        server backend3 /sockets/may.sock.3 check' > /tmp/haproxy.cfg &&
-=======
         server backend1 /sockets/may.sock.1
         server backend2 /sockets/may.sock.2' > /tmp/haproxy.cfg &&
->>>>>>> 9a1169af
       haproxy -f /tmp/haproxy.cfg"
     user: "0"
     ports:
@@ -33,19 +26,11 @@
       - backend
     volumes:
       - sockets:/sockets:rw
-<<<<<<< HEAD
-    deploy:
-      resources:
-        limits:
-          memory: 50M
-          cpus: "0.3"
-=======
     # deploy:
     #   resources:
     #     limits:
     #       memory: 50M
     #       cpus: "0.3"
->>>>>>> 9a1169af
 
   backend1:
     build: .
@@ -66,11 +51,7 @@
       resources:
         limits:
           memory: 100M
-<<<<<<< HEAD
-          cpus: "0.4"
-=======
           cpus: "0.6"
->>>>>>> 9a1169af
 
   backend2:
     build: .
@@ -91,28 +72,7 @@
       resources:
         limits:
           memory: 100M
-<<<<<<< HEAD
-          cpus: "0.4"
-
-  backend3:
-    build: .
-    environment:
-      PEER1_SOCKET: /sockets/may.sock.1
-      PEER2_SOCKET: /sockets/may.sock.2
-      SOCKET_PATH: /sockets/may.sock.3
-    volumes:
-      - sockets:/sockets:rw
-    networks:
-      - backend
-      - payment-processor
-    deploy:
-      resources:
-        limits:
-          memory: 100M
-          cpus: "0.4"
-=======
           cpus: "0.6"
->>>>>>> 9a1169af
 
 volumes:
   sockets:
